from __future__ import division
import inspect
import netCDF4
import matplotlib.pyplot as mpl
import numpy as np
import sys
import wxgen.util
import wxgen.transform
import wxgen.aggregator
import matplotlib.dates
import scipy.ndimage
import datetime


def get_all():
   """ Returns a list of all output classes """
   temp = inspect.getmembers(sys.modules[__name__], inspect.isclass)
   return temp


def get(name):
   """ Returns an output object of a class with the given name """
   outputs = get_all()
   m = None
   for mm in outputs:
      if(name == mm[0].lower()):
         m = mm[1]
   if m is None:
      wxgen.util.error("Cannot find output called '%s'" % name)
   return m


class Plot(object):
   """
   Class for representing a verification plot of trajectory information
   """
   def __init__(self):
      self.filename = None
      self.dpi = 100
      self.fig_size = [10, 5]
      self.xlim = None
      self.ylim = None
      self.xlog = False
      self.ylog = False
      self.xticks = None
      self.yticks = None
      self.xticklabels = None
      self.yticklabels = None
      self._sets_xticks = None
      self._sets_yticks = None
      self.vars = None
      self.thresholds = None
      self.line_colors = None
      self.line_styles = None
      self.default_colors = ['r', 'b', 'g', [1, 0.73, 0.2], 'k']
      self.default_lines = ['-', '-', '-', '--']
      self.default_markers = ['o', '', '.', '']
      self.transform = wxgen.transform.Nothing()
      self.aggregator = wxgen.aggregator.Mean()
      self.clim = None
      self.cmap = None
      self.lat = None
      self.lon = None
      self.timescale = 1
      self.scale = "large"

   def plot(self, sims):
      """
      Arguments:
         sims (list): List of simulation databases
      """
      raise NotImplementedError()

   def create_yearly_series(self, array):
      # Create 1-year long segments
      N = int(np.ceil(len(array)/365))
      array2 = np.zeros([365, N])
      for i in range(0, N):
         I = range(i*365, (i+1)*365)
         array2[:, i] = array[I]
      return array2

   def _finish_plot(self):
      for ax in mpl.gcf().get_axes():
         if self.xlim is not None:
            ax.set_xlim(self.xlim)
         if self.ylim is not None:
            ax.set_ylim(self.ylim)
         if self.xlog:
            # Keep any set ticks and labels
            if self._sets_xticks:
               xticks = ax.get_xticks()
               xticklabels = [t.get_text() for t in ax.get_xticklabels()]
            ax.set_xscale("log")
            if self._sets_xticks:
               ax.set_xticks(xticks)
               ax.set_xticklabels(xticklabels)
         if self.ylog:
            if self._sets_yticks:
               yticks = ax.get_yticks()
               yticklabels = [t.get_text() for t in ax.get_yticklabels()]
            ax.set_yscale("log")
            if self._sets_yticks:
               ax.set_yticks(yticks)
               ax.set_yticklabels(yticklabels)
      if self.filename is None:
         mpl.show()
      else:
         mpl.gcf().set_size_inches(self.fig_size[0], self.fig_size[1])
         mpl.savefig(self.filename, bbox_inches='tight', dpi=self.dpi)

   def _get_color(self, i, total):
      """
      Returns a color specification (e.g. 0.3,0.3,1) that can be used in mpl to specify line color.
      Determined by looping through a database (self.line_colors). Returns the color for the i'th
      line in a plot of 'total' number of lines.

      _get_color together with _get_style can be used to specify unique color/style combinations for
      many lines. Color is cycled first, then style. I.e. the following order is default:
      r-o, b-o, g-o, ..., r-, b-, g-, ...

      Arguments:
         i (int): Which line is this?
         total (int): Total number of lines in plot

      Returns:
         list: A list of RGB values
      """
      if self.line_colors is not None:
         firstList = self.line_colors.split(",")
         numList = []
         finalList = []

         for string in firstList:
            if "[" in string:   # for rgba args
               if not numList:
                  string = string.replace("[", "")
                  numList.append(float(string))
               else:
                  wxgen.util.error("Invalid rgba arg \"{}\"".format(string))

            elif "]" in string:
               if numList:
                  string = string.replace("]", "")
                  numList.append(float(string))
                  finalList.append(numList)
                  numList = []
               else:
                  wxgen.util.error("Invalid rgba arg \"{}\"".format(string))

            # append to rgba lists if present, otherwise grayscale intensity
            elif wxgen.util.is_number(string):
               if numList:
                  numList.append(float(string))
               else:
                  finalList.append(string)

            else:
               if not numList:  # string args and hexcodes
                  finalList.append(string)
               else:
                  wxgen.util.error("Cannot read color args.")
         self.colors = finalList
         return self.colors[i % len(self.colors)]

      # use default colours if no colour input given
      else:
         self.colors = self.default_colors
         return self.colors[i % len(self.default_colors)]

   def _get_style(self, i, total, connectingLine=True, lineOnly=False):
      """ Returns a string (e.g. -o) that can be used in mpl to specify line
      style. Determined by looping through a database (self.line_styles).
      Returns the style for the i'th line in a plot of 'total' number of lines.

      Arguments:
         i (int): Which line is this?
         total (int): Total number of lines in plot
         connectingLine: If True, add a connecting line (e.g. -o) between the
            markers.  Otherwise only a marker will be used (e.g. o)
         lineOnly: If True, don't include the marker (e.g. -)
      """
      if self.line_styles is not None:
         listStyles = self.line_styles.split(",")
         # loop through input linestyles (independent of colors)
         I = i % len(listStyles)
         return listStyles[I]

      else:  # default linestyles
         I = (i // len(self.colors)) % len(self.default_lines)
         line = self.default_lines[I]
         marker = self.default_markers[I]
         if lineOnly:
            return line
         if connectingLine:
            return line + marker
         return marker

   def _plot_truth(self, x, y, isCont=True, zorder=0, label="Truth"):
      if isCont:
         mpl.plot(x, y, ".-", color="gray", lw=5, label=label, zorder=zorder)
      else:
         mpl.plot(x, y, "o", color="gray", ms=self.ms, label=label,
               zorder=zorder)


class Timeseries(Plot):
   def plot(self, sims):
      if self.vars is None:
         Ivars = range(len(sims[0].variables))
      else:
         Ivars = self.vars

      X = len(sims)
      Y = len(Ivars)
      use_single_gridpoint = self.lat is not None and self.lon is not None
      if sims is not None:
         for s in range(len(sims)):
            sim = sims[s]
            if use_single_gridpoint:
               # Find nearest neighbour
               Xref, Yref = wxgen.util.get_i_j(sim.lats, sim.lons, self.lat, self.lon)
               wxgen.util.debug("Using gridpoint %d,%d" % (Xref, Yref))
            for m in range(sim.num):
               traj = sim.get(m)
               if not use_single_gridpoint:
                  values = sim.extract(traj)
               for v in range(len(Ivars)):
                  index = s*Y+v+1
                  mpl.subplot(X, Y, index)
                  Ivar = Ivars[v]
                  variable = sims[0].variables[Ivar]
                  if use_single_gridpoint:
                     values = sim.extract_grid(traj, variable)[:, Xref, Yref]
                     mpl.plot(values, '-')
                  else:
                     mpl.plot(values[:, Ivar], '-')
                  mpl.ylabel(variable.name)
                  mpl.title(sim.name)
                  mpl.xlabel("Time (days)")
                  mpl.grid()

      self._finish_plot()


class Histogram(Plot):
   """ Plot histogram for annual values for a given statistic """
   def plot(self, sims):

      if self.vars is None:
         Ivars = range(len(sims[0].variables))
      else:
         Ivars = self.vars

      X = len(sims)
      Y = len(Ivars)

      for i in range(len(Ivars)):
         Ivar = Ivars[i]
         xlim = None
         if sims is not None:
            for s in range(len(sims)):
               index = s*Y+i+1
               mpl.subplot(X, Y, index)
               sim = sims[s]
               agg = np.zeros(0)
               for m in range(sim.num):
                  traj = sim.get(m)
                  values = sim.extract(traj)[:, Ivar]
                  values = self.transform(values)
                  if len(values) < 365:
                     wxgen.util.error("Simulations must be longer than 365 days long")
                  values = self.create_yearly_series(values)
                  curr_agg = np.zeros(values.shape[1])
                  for k in range(values.shape[1]):
                     curr_agg[k] = self.aggregator(values[:, k])
                  agg = np.append(agg, curr_agg)

               if self.thresholds is not None:
                  mpl.hist(agg, self.thresholds, normed=1)
               else:
                  mpl.hist(agg, normed=1)
               mpl.ylabel("Density")
               mpl.xlabel(sim.variables[Ivar].name)
               mpl.title(sim.name)
               if self.thresholds is not None:
                  dx = self.thresholds[1]-self.thresholds[0]
                  mpl.ylim([0, 1.0/dx])

      self._finish_plot()


class Variance(Plot):
   def __init__(self):
      Plot. __init__(self)
      self._sets_xticks = True
      self._normalize_variance = True
      self._normalization_window = 11
      self.aggregator = wxgen.aggregator.Variance()

   def plot(self, sims):
      if self.thresholds is None:
         scales = [1, 3, 7, 11, 31, 61, 181, 365]
      else:
         scales = self.thresholds

      if self.vars is None:
         Ivars = range(len(sims[0].variables))
      else:
         Ivars = self.vars

      for i in range(len(Ivars)):
         Ivar = Ivars[i]
         mpl.subplot(1, len(Ivars), i+1)
         for s in range(len(sims)):
            sim = sims[s]
            sim_values = np.zeros([sim.length, sim.num])
            col = self._get_color(s, len(sims))
            for m in range(sim.num):
               traj = sim.get(m)
               q = sim.extract(traj)
               sim_values[:, m] = q[:, Ivar]
            sim_var = self.compute_sim_variance(sim_values, scales)
            mpl.plot(scales, sim_var, 'o-', label=sim.name, color=col)
            units = self.aggregator.units(sim.variables[Ivar].units)
            mpl.ylabel("%s ($%s$)" % (self.aggregator.name().title(), units))
         ticks = np.array([1, 7, 30, 365])
         labels = ["day", "week", "month", "year"]
         I = np.where(ticks < mpl.xlim()[1])[0]
         # Include the first one above the limits
         # if len(I) < len(ticks):
         #   I = np.append(I, I[-1]+1)

         mpl.gca().set_xticks(ticks[I])
         mpl.gca().set_xticklabels(labels)
         mpl.xlabel("Time scale (days)")
         mpl.grid()
      mpl.legend()
      self._finish_plot()

   def compute_sim_variance(self, array, scales):
      """
      Arguments:
         array (np.array): 2D array (time, member)
         scales (list): List of time lengths

      Returns:
         list: Variance for different time lengths
      """
      import astropy.convolution
      N = array.shape[1]

      values = wxgen.util.normalize(array, self._normalization_window, self._normalize_variance)

      """
      Compute the variance at different time scales. This is done using a convolution with
      different window lengths. Remove the edges since they do not have a full convolution
      """
      variance = np.nan*np.zeros(len(scales))
      for i in range(0, len(scales)):
         s = scales[i]
         if array.shape[0] >= s:
            c = [1.0/s] * s
            sim_c = np.zeros([values.shape[0], N], float)
            for e in range(0, N):
               sim_c[:, e] = astropy.convolution.convolve(values[:, e], 1.0/s*np.ones(s))
            if s > 1:
<<<<<<< HEAD
               sim_c = sim_c[(s/2):(-s/2+1), :]
            variance[i] = self.aggregator(sim_c.flatten())
=======
               sim_c = sim_c[(s//2):(-s//2+1), :]
            variance[i] = np.nanvar(sim_c, ddof=1)
>>>>>>> c781e8eb
      return variance


class Autocorr(Plot):
   def __init__(self):
      Plot. __init__(self)
      self._sets_xticks = True
      self._normalize_variance = True
      self._normalization_window = 11

   def plot(self, sims):
      if self.thresholds is None:
         scales = [1, 2, 3, 5, 7, 11, 15, 30, 45, 60, 180]
      else:
         scales = self.thresholds

      if self.vars is None:
         Ivars = range(len(sims[0].variables))
      else:
         Ivars = self.vars

      for i in range(len(Ivars)):
         Ivar = Ivars[i]
         mpl.subplot(1, len(Ivars), i+1)
         for s in range(len(sims)):
            sim = sims[s]
            sim_values = np.zeros([sim.length, sim.num])
            col = self._get_color(s, len(sims))
            for m in range(sim.num):
               traj = sim.get(m)
               q = sim.extract(traj)
               sim_values[:, m] = q[:, Ivar]
            sim_var = self.compute_autocorr(sim_values, scales)
            mpl.plot(scales, sim_var, 'o-', label=sim.name, color=col)
            mpl.ylabel("Autocorrelation ($%s^s$)" % sim.variables[Ivar].units)
         ticks = np.array([1, 7, 30, 365])
         labels = ["day", "week", "month", "year"]
         I = np.where(ticks < mpl.xlim()[1])[0]
         # Include the first one above the limits
         if len(I) < len(ticks):
            I = np.append(I, I[-1]+1)

         mpl.gca().set_xticks(ticks[I])
         mpl.gca().set_xticklabels(labels)
         mpl.xlabel("Time scale (days)")
         mpl.grid()
      mpl.legend()
      self._finish_plot()

   def compute_autocorr(self, array, scales):
      """
      Arguments:
         array (np.array): 2D array (time, member)
         scales (list): List of time lengths

      Returns:
         list: Auto-correlation for different time lengths
      """
      values = wxgen.util.normalize(array)
      corr = np.nan*np.zeros(len(scales))
      for i in range(0, len(scales)):
         s = scales[i]
         if array.shape[0] >= s:
            temp = wxgen.util.correlation(values[s:, :], values[:-s, :], axis=0)
            corr[i] = np.mean(temp)
      return corr


class Map(Plot):
   def plot(self, sims):
      if self.vars is None:
         Ivars = range(len(sims[0].variables))
      else:
         Ivars = self.vars

      X = len(sims)
      Y = len(Ivars)
      import mpl_toolkits.basemap
      variables = sims[0].variables
      for v in range(len(Ivars)):
         Ivar = Ivars[v]
         variable = variables[Ivar]
         for s in range(len(sims)):
            count = 0
            index = s*Y+v+1
            mpl.subplot(X, Y, index)
            sim = sims[s]
            sim_values = np.zeros([sim.Y, sim.X])
            lats = sim.lats
            lons = sim.lons
            dlat = 1.0
            dlon = 1.0
            llcrnrlat = max(-90, np.min(lats) - dlat / 10)
            urcrnrlat = min(90, np.max(lats) + dlat / 10)
            llcrnrlon = np.min(lons) - dlon / 10
            urcrnrlon = np.max(lons) + dlon / 10
            res = "l"
            map = mpl_toolkits.basemap.Basemap(llcrnrlon=llcrnrlon, llcrnrlat=llcrnrlat,
                  urcrnrlon=urcrnrlon, urcrnrlat=urcrnrlat, projection='cyl',
                  resolution=res)
            for m in range(sim.num):
               traj = sim.get(m)
               q = sim.extract_grid(traj, variable)
               sim_values += self.aggregator(self.transform(q[:, :, :]), axis=0)
               count += 1
            [x, y] = map(lons, lats)
            if self.clim is not None:
               map.contourf(x, y, sim_values/count, np.linspace(self.clim[0], self.clim[1], 11), label=sim.name, cmap=self.cmap)
            else:
               map.contourf(x, y, sim_values/count, label=sim.name, cmap=self.cmap)
            cb = map.colorbar()
            if self.clim is not None:
               mpl.clim(self.clim)
               cb.set_clim(self.clim)
            map.drawcoastlines(linewidth=1)
            map.drawcountries(linewidth=2)
            map.drawmapboundary()
            dy = 1
            dx = 1
            map.drawparallels(np.arange(-90., 120., dy), labels=[1, 0, 0, 0])
            map.drawmeridians(np.arange(-180., 420., dx), labels=[0, 0, 0, 1])
            map.fillcontinents(color=[0.7, 0.7, 0.7], zorder=-1)
            mpl.title("%s (%s)" % (sim.name, variable.name))
      self._finish_plot()


class Jump(Plot):
   def plot(self, sims):
      if self.vars is None:
         Ivars = range(len(sims[0].variables))
      else:
         Ivars = self.vars

      X = 1
      Y = len(Ivars)
      for v in range(len(Ivars)):
         Ivar = Ivars[v]
         variable = sims[0].variables[Ivar]
         index = v+1
         mpl.subplot(X, Y, index)
         for s in range(len(sims)):
            count = 0
            sim = sims[s]
            if self.timemod is None:
               L = sim.length
            else:
               L = self.timemod
            values = np.zeros([L])
            counts = np.zeros([L])
            for m in range(sim.num):
               traj = sim.get(m)
               if self.scale == "agg":
                  q = sim.extract(traj)
               else:
                  q = sim.extract_grid(traj, variable)
               for i in range(0, sim.length-1):
                  I = i % (L)
                  if self.scale == "agg":
                     curr = np.mean(np.abs(q[i, Ivar] - q[i+1, Ivar]))
                  else:
                     curr = np.mean(np.abs(q[i, :, :] - q[i+1, :, :]))
                  values[I] += curr
                  counts[I] += 1
            values = values / counts
            col = self._get_color(s, len(sims))
            mpl.plot(np.arange(0.5, L + 0.5), values, '-o', color=col, label=sim.name)
         mpl.xlabel("Lead time (days)")
         mpl.ylabel("Average absolute jump")
         mpl.legend(loc="best")
         mpl.grid()
         mpl.ylim(ymin=0)
      self._finish_plot()


class TimeStat(Plot):
   def plot(self, sims):
      if self.vars is None:
         Ivars = range(len(sims[0].variables))
      else:
         Ivars = self.vars

      X = 1
      Y = len(Ivars)
      use_single_gridpoint = self.lat is not None and self.lon is not None
      for v in range(len(Ivars)):
         Ivar = Ivars[v]
         index = v+1
         variable = sims[0].variables[Ivar]
         mpl.subplot(X, Y, index)
         for s in range(len(sims)):
            count = 0
            sim = sims[s]
            if use_single_gridpoint:
               # Find nearest neighbour
               Xref, Yref = wxgen.util.get_i_j(sim.lats, sim.lons, self.lat, self.lon)
               wxgen.util.debug("Using gridpoint %d,%d" % (Xref, Yref))

            if self.timemod is None:
               L = sim.length
            else:
               L = self.timemod

            """
            Take values from all gridpoints, leadtimes, and members and then aggregate at the end.
            This could potentially require a large memory footprint, but since the aggregation isn't
            always just a sum, we have to load all data first, then aggregate (instead of
            iteratively summing up values, without keeping all values in memory at once),
            """
            values = [np.zeros([0])]*L
            for m in range(sim.num):
               traj = sim.get(m)
               if self.scale == "agg":
                  q = sim.extract(traj)
               else:
                  q = sim.extract_grid(traj, variable)
               for i in range(L):
                  """
                  Create array of indices that are 'L' elements apart. However, we want all index
                  arrays to be the same size so that we don't get strange sampling effects when for
                  some 'i's we sample the end of the timeseries one extra time). To achieve this
                  when the array is 365 long and timemod is 9, only use the first 360 elements of
                  the array
                  """
                  I = range(i, q.shape[0] // L * L, L)
                  if self.scale == "agg":
                     values[i] = np.append(values[i], self.transform(q[I, Ivar]).flatten())
                  else:
                     if use_single_gridpoint:
                        values[i] = np.append(values[i], self.transform(q[I, Xref, Yref]).flatten())
                     else:
                        values[i] = np.append(values[i], self.transform(q[I, :, :]).flatten())
            values_agg = np.zeros(L)
            for i in range(L):
               values_agg[i] = self.aggregator(values[i])
            col = self._get_color(s, len(sims))
            mpl.plot(range(L), values_agg, '-o', color=col, label=sim.name)
         mpl.xlabel("Lead time (days)")
         mpl.ylabel("%s" % (self.aggregator.name().capitalize()))
         mpl.legend(loc="best")
         mpl.grid()
      self._finish_plot()


class SortStat(Plot):
   def plot(self, sims):
      if self.vars is None:
         Ivars = range(len(sims[0].variables))
      else:
         Ivars = self.vars

      X = len(sims)
      Y = len(Ivars)
      for v in range(len(Ivars)):
         Ivar = Ivars[v]
         variable = sims[0].variables[Ivar]
         for s in range(len(sims)):
            index = v+1
            index = s*Y+v+1
            mpl.subplot(X, Y, index)
            count = 0
            sim = sims[s]
            if self.timemod is None:
               L = sim.length
            else:
               L = self.timemod
            if L > 100:
               wxgen.util.error("Too many lines. Consider -tm.")
            values = [np.zeros([0])]*L
            for m in range(sim.num):
               traj = sim.get(m)
               if self.scale == "agg":
                  q = sim.extract(traj)
               else:
                  q = sim.extract_grid(traj, variable)
               for i in range(L):
                  I = range(i, q.shape[0] // L * L, L)
                  if self.scale == "agg":
                     values[i] = np.append(values[i], self.transform(q[I, Ivar]).flatten())
                  else:
                     values[i] = np.append(values[i], self.transform(q[I, :, :]).flatten())
            for i in range(L):
               col = self._get_color(i, L)
               style = self._get_style(i, L)
               x = np.sort(values[i])
               y = np.linspace(0, 1, len(values[i]))
               if len(x) > 1000:
                  # Resample if there are a lot of points
                  n = int(len(x) / 1000)
                  x = x[range(0, len(x), n)]
                  y = y[range(0, len(y), n)]
               mpl.plot(x, y, style, color=col, label="Day %d" % i)
            mpl.xlabel(sim.variables[Ivar].name)
            mpl.ylabel("Quantile")
            mpl.title(sim.name)
            mpl.legend(loc="best")
            mpl.grid()
      self._finish_plot()


class CovarMap(Plot):
   def plot(self, sims):
      if self.lat is None or self.lon is None:
         wxgen.util.error("-lat and/or -lon not specified")

      if self.vars is None:
         Ivars = range(len(sims[0].variables))
      else:
         Ivars = self.vars

      Xref = 5
      Yref = 10
      Y = len(sims)
      X = len(Ivars)
      import mpl_toolkits.basemap
      import astropy.convolution
      for v in range(len(Ivars)):
         Ivar = Ivars[v]
         variable = sims[0].variables[Ivar]
         for s in range(len(sims)):
            count = 0
            index = s*X+v+1
            mpl.subplot(X, Y, index)
            sim = sims[s]
            sim_values = np.zeros([sim.Y, sim.X])
            lats = sim.lats
            lons = sim.lons
            dlat = 1.0
            dlon = 1.0
            llcrnrlat = max(-90, np.min(lats) - dlat / 10)
            urcrnrlat = min(90, np.max(lats) + dlat / 10)
            llcrnrlon = np.min(lons) - dlon / 10
            urcrnrlon = np.max(lons) + dlon / 10
            [Xref, Yref] = wxgen.util.get_i_j(lats, lons, self.lat, self.lon)
            res = "l"
            map = mpl_toolkits.basemap.Basemap(llcrnrlon=llcrnrlon, llcrnrlat=llcrnrlat,
                  urcrnrlon=urcrnrlon, urcrnrlat=urcrnrlat, projection='cyl',
                  resolution=res)
            for m in range(sim.num):
               traj = sim.get(m)
               val = sim.extract_grid(traj, variable)
               ref = np.swapaxes(np.tile(val[:, Xref, Yref], [val.shape[2], val.shape[1], 1]), 0, 2)
               scale = self.timescale
               if scale % 2 != 1:
                  wxgen.util.error("Time scale must be an odd number")
               if scale > 1:
                  sarray = 1.0/scale*np.ones(scale)
                  for i in range(0, ref.shape[1]):
                     for j in range(0, ref.shape[2]):
                        ref[:, i, j] = astropy.convolution.convolve(ref[:, i, j], sarray)
                        val[:, i, j] = astropy.convolution.convolve(val[:, i, j], sarray)

                  # Remove edges in convolution
                  ref = ref[(scale//2):(-scale//2+1), :, :]
                  val = val[(scale//2):(-scale//2+1), :, :]

               sim_values += wxgen.util.correlation(val, ref, axis=0)
               count += 1
            [x, y] = map(lons, lats)
            if self.clim is not None:
               map.contourf(x, y, sim_values/count, np.linspace(self.clim[0], self.clim[1], 11),
                     label=sim.name, cmap=self.cmap, extend="both")
            else:
               map.contourf(x, y, sim_values/count, label=sim.name, cmap=self.cmap, extend="both")
            mpl.plot(x[Xref, Yref], y[Xref, Yref], '*', ms=15, mfc="yellow", mec="k")
            cb = map.colorbar()
            if self.clim is not None:
               mpl.clim(self.clim)
               cb.set_clim(self.clim)
            map.drawcoastlines(linewidth=1)
            map.drawcountries(linewidth=2)
            map.drawmapboundary()
            dy = 1
            dx = 1
            map.drawparallels(np.arange(-90., 120., dy), labels=[1, 0, 0, 0])
            map.drawmeridians(np.arange(-180., 420., dx), labels=[0, 0, 0, 1])
            map.fillcontinents(color=[0.7, 0.7, 0.7], zorder=-1)
            mpl.title("%s (%s)" % (sim.name, variable.name))
      self._finish_plot()<|MERGE_RESOLUTION|>--- conflicted
+++ resolved
@@ -365,13 +365,8 @@
             for e in range(0, N):
                sim_c[:, e] = astropy.convolution.convolve(values[:, e], 1.0/s*np.ones(s))
             if s > 1:
-<<<<<<< HEAD
-               sim_c = sim_c[(s/2):(-s/2+1), :]
+               sim_c = sim_c[(s//2):(-s//2+1), :]
             variance[i] = self.aggregator(sim_c.flatten())
-=======
-               sim_c = sim_c[(s//2):(-s//2+1), :]
-            variance[i] = np.nanvar(sim_c, ddof=1)
->>>>>>> c781e8eb
       return variance
 
 
